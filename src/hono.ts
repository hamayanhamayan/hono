--- conflicted
+++ resolved
@@ -60,7 +60,6 @@
   readonly routerClass: { new (): Router<any> } = TrieRouter
   readonly strict: boolean = true // strict routing - default is true
   #router: Router<Handler<string, E>>
-  #middlewareRouters: Router<Handler>[]
   #tempPath: string
   private path: string
 
@@ -90,7 +89,6 @@
     Object.assign(this, init)
 
     this.#router = new this.routerClass()
-    this.#middlewareRouters = []
     this.#tempPath = null
   }
 
@@ -114,25 +112,16 @@
 
   use(path: string, ...middleware: Handler<string, E>[]): Hono<E, P>
   use(...middleware: Handler<string, E>[]): Hono<E, P>
-  use(arg1: string | Handler<string, E>, ...args: Handler<string, E>[]): Hono<E, P> {
+  use(arg1: string | Handler<string, E>, ...handlers: Handler<string, E>[]): Hono<E, P> {
     if (typeof arg1 === 'string') {
       this.path = arg1
     } else {
-      args.unshift(arg1)
+      handlers.unshift(arg1)
     }
-    args.map((handler) => {
-      this.addMiddlewareRoute(METHOD_NAME_ALL, this.path, handler)
+    handlers.map((handler) => {
+      this.addRoute(METHOD_NAME_ALL, this.path, handler)
     })
     return this
-  }
-
-  addMiddlewareRoute(method: string, path: string, handler: Handler<string, E>) {
-    if (handler.constructor.name !== 'AsyncFunction') {
-      throw new TypeError('middleware must be a async function!')
-    }
-    const router = new this.routerClass()
-    router.add(method, path, handler)
-    this.#middlewareRouters.push(router)
   }
 
   onError(handler: ErrorHandler<E>): Hono<E, P> {
@@ -145,38 +134,13 @@
     return this
   }
 
-  private createFakeContext = (): Context<string, E> => {
-    const request = new Request('http://localhost/')
-    request.param = () => ''
-    const fake = new Context<string, E>(request)
-    fake.notFound = () => this.notFoundHandler(fake)
-    return fake
-  }
-
   private addRoute(method: string, path: string, handler: Handler<string, E>): void {
     method = method.toUpperCase()
 
     if (this.#tempPath) {
       path = mergePath(this.#tempPath, path)
     }
-
-    let isMiddlewareHandler = false
-    const next = async () => {
-      isMiddlewareHandler = true
-    }
-
-    ;(async () => {
-      // Detect if handler is middleware with using Fake Context
-      await handler(this.createFakeContext(), next)
-    })().catch(() => {
-      // Do nothing
-    })
-
-    if (isMiddlewareHandler) {
-      this.addMiddlewareRoute(method, path, handler)
-    } else {
-      this.#router.add(method, path, handler)
-    }
+    this.#router.add(method, path, handler)
   }
 
   private async matchRoute(method: string, path: string): Promise<Result<Handler<string, E>>> {
@@ -184,46 +148,30 @@
   }
 
   private async dispatch(request: Request, event?: FetchEvent, env?: E): Promise<Response> {
+    // Methods for Request object
     const path = getPathFromURL(request.url, { strict: this.strict })
     const method = request.method
 
     const result = await this.matchRoute(method, path)
-
-    // Methods for Request object
     request.param = (key: string): string => {
       if (result) return result.params[key]
     }
+    const handlers = result ? result.handlers : [this.notFoundHandler]
 
-    const handler = result ? result.handlers[0] : this.notFoundHandler
-
-    const middleware = []
-
-    for (const mr of this.#middlewareRouters) {
-<<<<<<< HEAD
-      const mwResult = mr.match(method, path)
-      if (mwResult) middleware.push(mwResult.handler)
-=======
-      const mwResult = mr.match(METHOD_NAME_OF_ALL, path)
-      if (mwResult) middleware.push(mwResult.handlers[0])
->>>>>>> 1a8d1720
-    }
-
-    const wrappedHandler = async (context: Context<string, E>, next: Next) => {
-      const res = await handler(context)
-      if (!(res instanceof Response)) {
-        throw new TypeError('response must be a instance of Response')
-      }
-      context.res = res
-      await next()
-    }
-
-    middleware.push(wrappedHandler)
-
-    const composed = compose<Context>(middleware, this.errorHandler)
     const c = new Context<string, E>(request, { env: env, event: event, res: null })
     c.notFound = () => this.notFoundHandler(c)
 
-    const context = await composed(c)
+    const composed = compose<Context>(handlers, this.errorHandler)
+    let context: Context
+    try {
+      context = await composed(c)
+    } catch (err) {
+      if (err instanceof Error) {
+        return this.errorHandler(err, c)
+      }
+    }
+
+    if (!context.res) return context.notFound()
 
     return context.res
   }
