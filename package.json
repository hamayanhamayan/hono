{
  "name": "hono",
<<<<<<< HEAD
  "version": "3.0.0-rc.10",
=======
  "version": "2.7.6",
>>>>>>> c335a927
  "description": "Ultrafast web framework for Cloudflare Workers, Deno, and Bun.",
  "main": "dist/cjs/index.js",
  "type": "module",
  "module": "dist/index.js",
  "types": "dist/types/index.d.ts",
  "files": [
    "dist"
  ],
  "scripts": {
    "test": "jest",
    "test:deno": "deno test --allow-read test_deno",
    "test:bun": "bun wiptest --jsx-import-source ../src/middleware/jsx/jsx-dev-runtime test_bun/index.test.tsx",
    "test:fastly": "jest --config ./jest.fastly.config.js",
    "test:lagon": "start-server-and-test \"lagon dev test_lagon/index.ts\" http://127.0.0.1:1234 \"yarn jest test_lagon/index.test.ts --testMatch '**/*.test.ts'\"",
    "test:node": "jest --config ./jest.node.config.js",
    "test:all": "yarn test && yarn test:deno && yarn test:bun && yarn test:fastly && yarn test:lagon && yarn test:node",
    "lint": "eslint --ext js,ts src .eslintrc.cjs",
    "lint:fix": "eslint --ext js,ts src .eslintrc.cjs --fix",
    "denoify": "rimraf deno_dist && denoify && rimraf 'deno_dist/**/*.test.ts'",
    "copy:package.cjs.json": "cp ./package.cjs.json ./dist/cjs/package.json && cp ./package.cjs.json ./dist/types/package.json ",
    "build": "rimraf dist && tsx ./build.ts && yarn copy:package.cjs.json",
    "postbuild": "publint",
    "watch": "rimraf dist && tsx ./build.ts --watch && yarn copy:package.cjs.json",
    "prerelease": "yarn denoify && yarn test:deno && yarn build",
    "release": "np"
  },
  "exports": {
    ".": {
      "types": "./dist/types/index.d.ts",
      "import": "./dist/index.js",
      "require": "./dist/cjs/index.js"
    },
    "./basic-auth": {
      "types": "./dist/types/middleware/basic-auth/index.d.ts",
      "import": "./dist/middleware/basic-auth/index.js",
      "require": "./dist/cjs/middleware/basic-auth/index.js"
    },
    "./bearer-auth": {
      "types": "./dist/types/middleware/bearer-auth/index.d.ts",
      "import": "./dist/middleware/bearer-auth/index.js",
      "require": "./dist/cjs/middleware/bearer-auth/index.js"
    },
    "./cache": {
      "types": "./dist/types/middleware/cache/index.d.ts",
      "import": "./dist/middleware/cache/index.js",
      "require": "./dist/cjs/middleware/cache/index.js"
    },
    "./compress": {
      "types": "./dist/types/middleware/compress/index.d.ts",
      "import": "./dist/middleware/compress/index.js",
      "require": "./dist/cjs/middleware/compress/index.js"
    },
    "./cors": {
      "types": "./dist/types/middleware/cors/index.d.ts",
      "import": "./dist/middleware/cors/index.js",
      "require": "./dist/cjs/middleware/cors/index.js"
    },
    "./etag": {
      "types": "./dist/types/middleware/etag/index.d.ts",
      "import": "./dist/middleware/etag/index.js",
      "require": "./dist/cjs/middleware/etag/index.js"
    },
    "./html": {
      "types": "./dist/types/middleware/html/index.d.ts",
      "import": "./dist/middleware/html/index.js",
      "require": "./dist/cjs/middleware/html/index.js"
    },
    "./jsx": {
      "types": "./dist/types/middleware/jsx/index.d.ts",
      "import": "./dist/middleware/jsx/index.js",
      "require": "./dist/cjs/middleware/jsx/index.js"
    },
    "./jsx/jsx-dev-runtime": {
      "types": "./dist/types/middleware/jsx/jsx-dev-runtime.d.ts",
      "import": "./dist/middleware/jsx/jsx-dev-runtime.js",
      "require": "./dist/cjs/middleware/jsx/jsx-dev-runtime.js"
    },
    "./jsx/jsx-runtime": {
      "types": "./dist/types/middleware/jsx/jsx-runtime.d.ts",
      "import": "./dist/middleware/jsx/jsx-runtime.js",
      "require": "./dist/cjs/middleware/jsx/jsx-runtime.js"
    },
    "./jwt": {
      "types": "./dist/types/middleware/jwt/index.d.ts",
      "import": "./dist/middleware/jwt/index.js",
      "require": "./dist/cjs/middleware/jwt/index.js"
    },
    "./logger": {
      "types": "./dist/types/middleware/logger/index.d.ts",
      "import": "./dist/middleware/logger/index.js",
      "require": "./dist/cjs/middleware/logger/index.js"
    },
    "./powered-by": {
      "types": "./dist/types/middleware/powered-by/index.d.ts",
      "import": "./dist/middleware/powered-by/index.js",
      "require": "./dist/cjs/middleware/powered-by/index.js"
    },
    "./pretty-json": {
      "types": "./dist/types/middleware/pretty-json/index.d.ts",
      "import": "./dist/middleware/pretty-json/index.js",
      "require": "./dist/cjs/middleware/pretty-json/index.js"
    },
    "./validator": {
      "types": "./dist/types/middleware/validator/index.d.ts",
      "import": "./dist/middleware/validator/index.js",
      "require": "./dist/cjs/middleware/validator/index.js"
    },
    "./router/reg-exp-router": {
      "types": "./dist/types/router/reg-exp-router/index.d.ts",
      "import": "./dist/router/reg-exp-router/index.js",
      "require": "./dist/cjs/router/reg-exp-router/index.js"
    },
    "./router/smart-router": {
      "types": "./dist/types/router/smart-router/index.d.ts",
      "import": "./dist/router/smart-router/index.js",
      "require": "./dist/cjs/router/smart-router/index.js"
    },
    "./router/static-router": {
      "types": "./dist/types/router/static-router/index.d.ts",
      "import": "./dist/router/static-router/index.js",
      "require": "./dist/cjs/router/static-router/index.js"
    },
    "./router/trie-router": {
      "types": "./dist/types/router/trie-router/index.d.ts",
      "import": "./dist/router/trie-router/index.js",
      "require": "./dist/cjs/router/trie-router/index.js"
    },
    "./utils/jwt": {
      "types": "./dist/types/utils/jwt/index.d.ts",
      "import": "./dist/utils/jwt/index.js",
      "require": "./dist/cjs/utils/jwt/index.js"
    },
    "./utils/*": {
      "types": "./dist/types/utils/*.d.ts",
      "import": "./dist/utils/*.js",
      "require": "./dist/cjs/utils/*.js"
    },
    "./cloudflare-workers": {
      "types": "./dist/types/adapter/cloudflare-workers/index.d.ts",
      "import": "./dist/adapter/cloudflare-workers/index.js",
      "require": "./dist/cjs/adapter/cloudflare-workers/index.js"
    },
    "./cloudflare-pages": {
      "types": "./dist/types/adapter/cloudflare-pages/index.d.ts",
      "import": "./dist/adapter/cloudflare-pages/index.js",
      "require": "./dist/cjs/adapter/cloudflare-pages/index.js"
    },
    "./bun": {
      "types": "./dist/types/adapter/bun/index.d.ts",
      "import": "./dist/adapter/bun/index.js",
      "require": "./dist/cjs/adapter/bun/index.js"
    },
    "./nextjs": {
      "types": "./dist/types/adapter/nextjs/index.d.ts",
      "import": "./dist/adapter/nextjs/index.js",
      "require": "./dist/cjs/adapter/nextjs/index.js"
    }
  },
  "typesVersions": {
    "*": {
      "basic-auth": [
        "./dist/types/middleware/basic-auth"
      ],
      "bearer-auth": [
        "./dist/types/middleware/bearer-auth"
      ],
      "cache": [
        "./dist/types/middleware/cache"
      ],
      "compress": [
        "./dist/types/middleware/compress"
      ],
      "cors": [
        "./dist/types/middleware/cors"
      ],
      "etag": [
        "./dist/types/middleware/etag"
      ],
      "html": [
        "./dist/types/middleware/html"
      ],
      "jsx": [
        "./dist/types/middleware/jsx"
      ],
      "jsx/jsx-runtime": [
        "./dist/types/middleware/jsx/jsx-runtime.d.ts"
      ],
      "jsx/jsx-dev-runtime": [
        "./dist/types/middleware/jsx/jsx-dev-runtime.d.ts"
      ],
      "jwt": [
        "./dist/types/middleware/jwt"
      ],
      "logger": [
        "./dist/types/middleware/logger"
      ],
      "powered-by": [
        "./dist/types/middleware/powered-by"
      ],
      "pretty-json": [
        "./dist/types/middleware/pretty-json"
      ],
      "serve-static": [
        "./dist/types/middleware/serve-static/index.d.ts"
      ],
      "serve-static.bun": [
        "./dist/types/middleware/serve-static/bun.d.ts"
      ],
      "serve-static.module": [
        "./dist/types/middleware/serve-static/module.d.ts"
      ],
      "validator": [
        "./dist/types/middleware/validator"
      ],
      "router/reg-exp-router": [
        "./dist/types/router/reg-exp-router/router.d.ts"
      ],
      "router/smart-router": [
        "./dist/types/router/smart-router/router.d.ts"
      ],
      "router/static-router": [
        "./dist/types/router/static-router/router.d.ts"
      ],
      "router/trie-router": [
        "./dist/types/router/trie-router/router.d.ts"
      ],
      "utils/jwt": [
        "./dist/types/utils/jwt/index.d.ts"
      ],
      "utils/*": [
        "./dist/types/utils/*"
      ],
      "cloudflare-workers": [
        "./dist/types/adapter/cloudflare-workers"
      ],
      "cloudflare-pages": [
        "./dist/types/adapter/cloudflare-pages"
      ],
      "bun": [
        "./dist/types/adapter/bun"
      ],
      "nextjs": [
        "./dist/types/adapter/nextjs"
      ]
    }
  },
  "author": "Yusuke Wada <yusuke@kamawada.com> (https://github.com/yusukebe)",
  "license": "MIT",
  "repository": {
    "type": "git",
    "url": "https://github.com/honojs/hono.git"
  },
  "publishConfig": {
    "registry": "https://registry.npmjs.org"
  },
  "homepage": "https://honojs.dev",
  "keywords": [
    "hono",
    "web",
    "app",
    "http",
    "application",
    "framework",
    "router",
    "cloudflare",
    "workers",
    "fastly",
    "compute@edge",
    "deno",
    "bun"
  ],
  "devDependencies": {
    "@cloudflare/workers-types": "^4.20221111.1",
    "@hono/node-server": "^0.2.3",
    "@types/crypto-js": "^4.1.1",
    "@types/glob": "^8.0.0",
    "@types/jest": "^29.0.2",
    "@types/node": "^17.0.29",
    "@types/supertest": "^2.0.12",
    "@typescript-eslint/eslint-plugin": "^5.21.0",
    "@typescript-eslint/parser": "^5.21.0",
    "arg": "^5.0.2",
    "crypto-js": "^4.1.1",
    "denoify": "^1.1.1",
    "esbuild": "^0.15.12",
    "eslint": "^8.14.0",
    "eslint-config-prettier": "^8.5.0",
    "eslint-define-config": "^1.4.0",
    "eslint-import-resolver-typescript": "^2.7.1",
    "eslint-plugin-eslint-comments": "^3.2.0",
    "eslint-plugin-flowtype": "^8.0.3",
    "eslint-plugin-import": "^2.26.0",
    "eslint-plugin-node": "^11.1.0",
    "form-data": "^4.0.0",
    "jest": "^29.0.3",
    "jest-environment-miniflare": "2.7.1",
    "jest-preset-fastly-js-compute": "^0.6.1",
    "np": "^7.6.2",
    "prettier": "^2.6.2",
    "publint": "^0.1.8",
    "rimraf": "^3.0.2",
    "start-server-and-test": "^1.15.2",
    "supertest": "^6.3.3",
    "ts-jest": "^29.0.1",
    "tsx": "^3.11.0",
    "typescript": "^4.8.3",
    "zod": "^3.20.2"
  },
  "engines": {
    "node": ">=16.0.0"
  }
}<|MERGE_RESOLUTION|>--- conflicted
+++ resolved
@@ -1,10 +1,6 @@
 {
   "name": "hono",
-<<<<<<< HEAD
   "version": "3.0.0-rc.10",
-=======
-  "version": "2.7.6",
->>>>>>> c335a927
   "description": "Ultrafast web framework for Cloudflare Workers, Deno, and Bun.",
   "main": "dist/cjs/index.js",
   "type": "module",
