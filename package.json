{
  "name": "hono",
<<<<<<< HEAD
  "version": "3.0.0-rc.8",
=======
  "version": "2.7.4",
>>>>>>> 1908be8f
  "description": "Ultrafast web framework for Cloudflare Workers, Deno, and Bun.",
  "main": "dist/cjs/index.js",
  "type": "module",
  "module": "dist/index.js",
  "types": "dist/types/index.d.ts",
  "files": [
    "dist"
  ],
  "scripts": {
    "test": "jest",
    "test:deno": "deno test --allow-read test_deno",
    "test:bun": "bun wiptest --jsx-import-source ../src/middleware/jsx/jsx-dev-runtime test_bun/index.test.tsx",
    "test:fastly": "jest --config ./jest.fastly.config.js",
    "test:lagon": "start-server-and-test \"lagon dev test_lagon/index.ts\" http://127.0.0.1:1234 \"yarn jest test_lagon/index.test.ts --testMatch '**/*.test.ts'\"",
    "test:node": "jest --config ./jest.node.config.js",
    "test:all": "yarn test && yarn test:deno && yarn test:bun && yarn test:fastly && yarn test:lagon && yarn test:node",
    "lint": "eslint --ext js,ts src .eslintrc.cjs",
    "lint:fix": "eslint --ext js,ts src .eslintrc.cjs --fix",
    "denoify": "rimraf deno_dist && denoify && rimraf 'deno_dist/**/*.test.ts'",
    "copy:package.cjs.json": "cp ./package.cjs.json ./dist/cjs/package.json && cp ./package.cjs.json ./dist/types/package.json ",
    "build": "rimraf dist && tsx ./build.ts && yarn copy:package.cjs.json",
    "postbuild": "publint",
    "watch": "rimraf dist && tsx ./build.ts --watch && yarn copy:package.cjs.json",
    "prerelease": "yarn denoify && yarn test:deno && yarn build",
    "release": "np"
  },
  "exports": {
    ".": {
      "types": "./dist/types/index.d.ts",
      "import": "./dist/index.js",
      "require": "./dist/cjs/index.js"
    },
    "./basic-auth": {
      "types": "./dist/types/middleware/basic-auth/index.d.ts",
      "import": "./dist/middleware/basic-auth/index.js",
      "require": "./dist/cjs/middleware/basic-auth/index.js"
    },
    "./bearer-auth": {
      "types": "./dist/types/middleware/bearer-auth/index.d.ts",
      "import": "./dist/middleware/bearer-auth/index.js",
      "require": "./dist/cjs/middleware/bearer-auth/index.js"
    },
    "./cache": {
      "types": "./dist/types/middleware/cache/index.d.ts",
      "import": "./dist/middleware/cache/index.js",
      "require": "./dist/cjs/middleware/cache/index.js"
    },
    "./compress": {
      "types": "./dist/types/middleware/compress/index.d.ts",
      "import": "./dist/middleware/compress/index.js",
      "require": "./dist/cjs/middleware/compress/index.js"
    },
    "./cors": {
      "types": "./dist/types/middleware/cors/index.d.ts",
      "import": "./dist/middleware/cors/index.js",
      "require": "./dist/cjs/middleware/cors/index.js"
    },
    "./etag": {
      "types": "./dist/types/middleware/etag/index.d.ts",
      "import": "./dist/middleware/etag/index.js",
      "require": "./dist/cjs/middleware/etag/index.js"
    },
    "./html": {
      "types": "./dist/types/middleware/html/index.d.ts",
      "import": "./dist/middleware/html/index.js",
      "require": "./dist/cjs/middleware/html/index.js"
    },
    "./jsx": {
      "types": "./dist/types/middleware/jsx/index.d.ts",
      "import": "./dist/middleware/jsx/index.js",
      "require": "./dist/cjs/middleware/jsx/index.js"
    },
    "./jsx/jsx-dev-runtime": {
      "types": "./dist/types/middleware/jsx/jsx-dev-runtime.d.ts",
      "import": "./dist/middleware/jsx/jsx-dev-runtime.js",
      "require": "./dist/cjs/middleware/jsx/jsx-dev-runtime.js"
    },
    "./jsx/jsx-runtime": {
      "types": "./dist/types/middleware/jsx/jsx-runtime.d.ts",
      "import": "./dist/middleware/jsx/jsx-runtime.js",
      "require": "./dist/cjs/middleware/jsx/jsx-runtime.js"
    },
    "./jwt": {
      "types": "./dist/types/middleware/jwt/index.d.ts",
      "import": "./dist/middleware/jwt/index.js",
      "require": "./dist/cjs/middleware/jwt/index.js"
    },
    "./logger": {
      "types": "./dist/types/middleware/logger/index.d.ts",
      "import": "./dist/middleware/logger/index.js",
      "require": "./dist/cjs/middleware/logger/index.js"
    },
    "./powered-by": {
      "types": "./dist/types/middleware/powered-by/index.d.ts",
      "import": "./dist/middleware/powered-by/index.js",
      "require": "./dist/cjs/middleware/powered-by/index.js"
    },
    "./pretty-json": {
      "types": "./dist/types/middleware/pretty-json/index.d.ts",
      "import": "./dist/middleware/pretty-json/index.js",
      "require": "./dist/cjs/middleware/pretty-json/index.js"
    },
    "./validator": {
      "types": "./dist/types/middleware/validator/index.d.ts",
      "import": "./dist/middleware/validator/index.js",
      "require": "./dist/cjs/middleware/validator/index.js"
    },
    "./router/reg-exp-router": {
      "types": "./dist/types/router/reg-exp-router/index.d.ts",
      "import": "./dist/router/reg-exp-router/index.js",
      "require": "./dist/cjs/router/reg-exp-router/index.js"
    },
    "./router/smart-router": {
      "types": "./dist/types/router/smart-router/index.d.ts",
      "import": "./dist/router/smart-router/index.js",
      "require": "./dist/cjs/router/smart-router/index.js"
    },
    "./router/static-router": {
      "types": "./dist/types/router/static-router/index.d.ts",
      "import": "./dist/router/static-router/index.js",
      "require": "./dist/cjs/router/static-router/index.js"
    },
    "./router/trie-router": {
      "types": "./dist/types/router/trie-router/index.d.ts",
      "import": "./dist/router/trie-router/index.js",
      "require": "./dist/cjs/router/trie-router/index.js"
    },
    "./utils/jwt": {
      "types": "./dist/types/utils/jwt/index.d.ts",
      "import": "./dist/utils/jwt/index.js",
      "require": "./dist/cjs/utils/jwt/index.js"
    },
    "./utils/*": {
      "types": "./dist/types/utils/*.d.ts",
      "import": "./dist/utils/*.js",
      "require": "./dist/cjs/utils/*.js"
    },
    "./cloudflare-workers": {
      "types": "./dist/types/adapter/cloudflare-workers/index.d.ts",
      "import": "./dist/adapter/cloudflare-workers/index.js",
      "require": "./dist/cjs/adapter/cloudflare-workers/index.js"
    },
    "./cloudflare-pages": {
      "types": "./dist/types/adapter/cloudflare-pages/index.d.ts",
      "import": "./dist/adapter/cloudflare-pages/index.js",
      "require": "./dist/cjs/adapter/cloudflare-pages/index.js"
    },
    "./bun": {
      "types": "./dist/types/adapter/bun/index.d.ts",
      "import": "./dist/adapter/bun/index.js",
      "require": "./dist/cjs/adapter/bun/index.js"
    },
    "./nextjs": {
      "types": "./dist/types/adapter/nextjs/index.d.ts",
      "import": "./dist/adapter/nextjs/index.js",
      "require": "./dist/cjs/adapter/nextjs/index.js"
    }
  },
  "typesVersions": {
    "*": {
      "basic-auth": [
        "./dist/types/middleware/basic-auth"
      ],
      "bearer-auth": [
        "./dist/types/middleware/bearer-auth"
      ],
      "cache": [
        "./dist/types/middleware/cache"
      ],
      "compress": [
        "./dist/types/middleware/compress"
      ],
      "cors": [
        "./dist/types/middleware/cors"
      ],
      "etag": [
        "./dist/types/middleware/etag"
      ],
      "html": [
        "./dist/types/middleware/html"
      ],
      "jsx": [
        "./dist/types/middleware/jsx"
      ],
      "jsx/jsx-runtime": [
        "./dist/types/middleware/jsx/jsx-runtime.d.ts"
      ],
      "jsx/jsx-dev-runtime": [
        "./dist/types/middleware/jsx/jsx-dev-runtime.d.ts"
      ],
      "jwt": [
        "./dist/types/middleware/jwt"
      ],
      "logger": [
        "./dist/types/middleware/logger"
      ],
      "powered-by": [
        "./dist/types/middleware/powered-by"
      ],
      "pretty-json": [
        "./dist/types/middleware/pretty-json"
      ],
      "serve-static": [
        "./dist/types/middleware/serve-static/index.d.ts"
      ],
      "serve-static.bun": [
        "./dist/types/middleware/serve-static/bun.d.ts"
      ],
      "serve-static.module": [
        "./dist/types/middleware/serve-static/module.d.ts"
      ],
      "validator": [
        "./dist/types/middleware/validator"
      ],
      "router/reg-exp-router": [
        "./dist/types/router/reg-exp-router/router.d.ts"
      ],
      "router/smart-router": [
        "./dist/types/router/smart-router/router.d.ts"
      ],
      "router/static-router": [
        "./dist/types/router/static-router/router.d.ts"
      ],
      "router/trie-router": [
        "./dist/types/router/trie-router/router.d.ts"
      ],
      "utils/jwt": [
        "./dist/types/utils/jwt/index.d.ts"
      ],
      "utils/*": [
        "./dist/types/utils/*"
      ],
      "cloudflare-workers": [
        "./dist/types/adapter/cloudflare-workers"
      ],
      "cloudflare-pages": [
        "./dist/types/adapter/cloudflare-pages"
      ],
      "bun": [
        "./dist/types/adapter/bun"
      ],
      "nextjs": [
        "./dist/types/adapter/nextjs"
      ]
    }
  },
  "author": "Yusuke Wada <yusuke@kamawada.com> (https://github.com/yusukebe)",
  "license": "MIT",
  "repository": {
    "type": "git",
    "url": "https://github.com/honojs/hono.git"
  },
  "publishConfig": {
    "registry": "https://registry.npmjs.org"
  },
  "homepage": "https://honojs.dev",
  "keywords": [
    "hono",
    "web",
    "app",
    "http",
    "application",
    "framework",
    "router",
    "cloudflare",
    "workers",
    "fastly",
    "compute@edge",
    "deno",
    "bun"
  ],
  "devDependencies": {
    "@cloudflare/workers-types": "^4.20221111.1",
    "@hono/node-server": "^0.2.3",
    "@types/crypto-js": "^4.1.1",
    "@types/glob": "^8.0.0",
    "@types/jest": "^29.0.2",
    "@types/node": "^17.0.29",
    "@types/supertest": "^2.0.12",
    "@typescript-eslint/eslint-plugin": "^5.21.0",
    "@typescript-eslint/parser": "^5.21.0",
    "arg": "^5.0.2",
    "crypto-js": "^4.1.1",
    "denoify": "^1.1.1",
    "esbuild": "^0.15.12",
    "eslint": "^8.14.0",
    "eslint-config-prettier": "^8.5.0",
    "eslint-define-config": "^1.4.0",
    "eslint-import-resolver-typescript": "^2.7.1",
    "eslint-plugin-eslint-comments": "^3.2.0",
    "eslint-plugin-flowtype": "^8.0.3",
    "eslint-plugin-import": "^2.26.0",
    "eslint-plugin-node": "^11.1.0",
    "form-data": "^4.0.0",
    "jest": "^29.0.3",
    "jest-environment-miniflare": "2.7.1",
    "jest-preset-fastly-js-compute": "^0.6.1",
    "np": "^7.6.2",
    "prettier": "^2.6.2",
    "publint": "^0.1.8",
    "rimraf": "^3.0.2",
    "start-server-and-test": "^1.15.2",
    "supertest": "^6.3.3",
    "ts-jest": "^29.0.1",
    "tsx": "^3.11.0",
    "typescript": "^4.8.3",
    "zod": "^3.20.2"
  },
  "engines": {
    "node": ">=16.0.0"
  }
}<|MERGE_RESOLUTION|>--- conflicted
+++ resolved
@@ -1,10 +1,6 @@
 {
   "name": "hono",
-<<<<<<< HEAD
   "version": "3.0.0-rc.8",
-=======
-  "version": "2.7.4",
->>>>>>> 1908be8f
   "description": "Ultrafast web framework for Cloudflare Workers, Deno, and Bun.",
   "main": "dist/cjs/index.js",
   "type": "module",
